--- conflicted
+++ resolved
@@ -1,3 +1,4 @@
+version: "3.3"
 version: "3.3"
 
 services:
@@ -6,11 +7,7 @@
       context: .
       dockerfile: Dockerfile
     ports:
-<<<<<<< HEAD
       - "8000:8000" # Host:Container
-=======
-      - "8000:8000" # Host:Container   
->>>>>>> 070fb284
     expose:   # expose only inside the Docker network
       - "8000"
     environment:
@@ -19,8 +16,4 @@
     volumes:
       - ./src:/app/src
     restart: unless-stopped
-<<<<<<< HEAD
-    command: python -m src.server --streamable-http --stateless --port 8000 --host 0.0.0.0
-=======
-    command: python -m src.server --streamable --port 8000 --host 0.0.0.0
->>>>>>> 070fb284
+    command: python -m src.server --streamable-http --stateless --port 8000 --host 0.0.0.0